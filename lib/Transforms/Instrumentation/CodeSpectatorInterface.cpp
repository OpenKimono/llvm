#include "llvm/ADT/SmallString.h"
#include "llvm/ADT/SmallVector.h"
#include "llvm/ADT/Statistic.h"
#include "llvm/ADT/StringExtras.h" // for itostr function
#include "llvm/IR/DataLayout.h"
#include "llvm/IR/Function.h"
#include "llvm/IR/IRBuilder.h"
#include "llvm/IR/IntrinsicInst.h"
#include "llvm/IR/Intrinsics.h"
#include "llvm/IR/LLVMContext.h"
#include "llvm/IR/InstIterator.h"
#include "llvm/IR/Module.h"
#include "llvm/IR/Type.h"
#include "llvm/Support/CommandLine.h"
#include "llvm/Support/Debug.h"
#include "llvm/Support/raw_ostream.h"
#include "llvm/Transforms/Instrumentation.h"
#include "llvm/Transforms/Utils/ModuleUtils.h"

using namespace llvm;

// see
// http://llvm.org/docs/ProgrammersManual.html#the-debug-macro-and-debug-option
// on how to use debugging infrastructure in LLVM
// also used by STATISTIC macro, so need to define this before using STATISTIC
#define DEBUG_TYPE "csi-func"

// XXX: Not sure how to turn these on yet
STATISTIC(NumInstrumentedReads, "Number of instrumented reads");
STATISTIC(NumInstrumentedWrites, "Number of instrumented writes");
STATISTIC(NumAccessesWithBadSize, "Number of accesses with bad size");

static const char *const CsiModuleCtorName = "csi.module_ctor";
<<<<<<< HEAD
static const char *const CsiModuleInitName = "__csi_module_init";
static const char *const CsiInitCtorName = "csi.init_ctor";
static const char *const CsiInitName = "__csi_rt_init_program";

=======
static const char *const CsiModuleIdName = "__csi_module_id";
static const char *const CsiInitName = "__csi_init";
>>>>>>> 9937e2bf
namespace {

struct CodeSpectatorInterface : public FunctionPass {
  static char ID;

  CodeSpectatorInterface() : FunctionPass(ID) {}
  const char *getPassName() const override;
  bool doInitialization(Module &M) override;
  bool runOnFunction(Function &F) override;
  // not overriding doFinalization

private:
  int getNumBytesAccessed(Value *Addr, const DataLayout &DL);
  // initialize CSI instrumentation functions for load and store
  void initializeLoadStoreCallbacks(Module &M);
  // initialize CSI instrumentation functions for function entry and exit
  void initializeFuncCallbacks(Module &M);
  // actually insert the instrumentation call
  bool instrumentLoadOrStore(inst_iterator Iter, const DataLayout &DL);
  // instrument a call to memmove, memcpy, or memset
  void instrumentMemIntrinsic(inst_iterator I);

  GlobalVariable *ModuleId;

  Function *CsiCtorFunction, *CsiModuleCtorFunction;

  Function *CsiBeforeRead;
  Function *CsiAfterRead;
  Function *CsiBeforeWrite;
  Function *CsiAfterWrite;

  Function *CsiFuncEntry;
  Function *CsiFuncExit;
  Function *MemmoveFn, *MemcpyFn, *MemsetFn;

  Type *IntptrTy;
}; //struct CodeSpectatorInterface
} //namespace

// the address matters but not the init value
char CodeSpectatorInterface::ID = 0;
INITIALIZE_PASS(CodeSpectatorInterface, "CSI-func", "CodeSpectatorInterface function pass",
                false, false)

const char *CodeSpectatorInterface::getPassName() const {
  return "CodeSpectatorInterface";
}

FunctionPass *llvm::createCodeSpectatorInterfacePass() {
  return new CodeSpectatorInterface();
}

/**
 * initialize the declaration of function call instrumentation functions
 *
 * void __csi_func_entry(void *parentReturnAddress, char *funcName);
 * void __csi_func_exit();
 */
void CodeSpectatorInterface::initializeFuncCallbacks(Module &M) {
  IRBuilder<> IRB(M.getContext());
  CsiFuncEntry = checkSanitizerInterfaceFunction(M.getOrInsertFunction(
      "__csi_func_entry", IRB.getVoidTy(), IRB.getInt8PtrTy(), IRB.getInt8PtrTy(), nullptr));
  CsiFuncExit = checkSanitizerInterfaceFunction(
      M.getOrInsertFunction("__csi_func_exit", IRB.getVoidTy(), nullptr));
}

/**
 * initialize the declaration of instrumentation functions
 *
 * void __csi_before_load(void *addr, int num_bytes, int attr);
 *
 * where num_bytes = 1, 2, 4, 8.
 *
 * Presumably aligned / unaligned accesses are specified by the attr
 */
void CodeSpectatorInterface::initializeLoadStoreCallbacks(Module &M) {

  IRBuilder<> IRB(M.getContext());
  Type *RetType = IRB.getVoidTy();            // return void
  Type *AddrType = IRB.getInt8PtrTy();        // void *addr
  Type *NumBytesType = IRB.getInt32Ty();      // int num_bytes
  Type *AttrType = IRB.getInt32Ty();          // int attr

  // Initialize the instrumentation for reads, writes
  // NOTE: nullptr is a new C++11 construct; denote a null pointer
  // here, just used to denote end of args;

  // void __csi_before_load(void *addr, int num_bytes, int attr);
  CsiBeforeRead = checkCsiInterfaceFunction(
      M.getOrInsertFunction("__csi_before_load", RetType,
                            AddrType, NumBytesType, AttrType, nullptr));

  // void __csi_after_load(void *addr, int num_bytes, int attr);
  SmallString<32> AfterReadName("__csi_after_load");
  CsiAfterRead = checkCsiInterfaceFunction(
      M.getOrInsertFunction("__csi_after_load", RetType,
                            AddrType, NumBytesType, AttrType, nullptr));

  // void __csi_before_store(void *addr, int num_bytes, int attr);
  CsiBeforeWrite = checkSanitizerInterfaceFunction(
      M.getOrInsertFunction("__csi_before_store", RetType,
                            AddrType, NumBytesType, AttrType, nullptr));

  // void __csi_after_store(void *addr, int num_bytes, int attr);
  CsiAfterWrite = checkCsiInterfaceFunction(
      M.getOrInsertFunction("__csi_after_store", RetType,
                            AddrType, NumBytesType, AttrType, nullptr));

  MemmoveFn = checkSanitizerInterfaceFunction(
      M.getOrInsertFunction("memmove", IRB.getInt8PtrTy(), IRB.getInt8PtrTy(),
                            IRB.getInt8PtrTy(), IntptrTy, nullptr));
  MemcpyFn = checkSanitizerInterfaceFunction(
      M.getOrInsertFunction("memcpy", IRB.getInt8PtrTy(), IRB.getInt8PtrTy(),
                            IRB.getInt8PtrTy(), IntptrTy, nullptr));
  MemsetFn = checkSanitizerInterfaceFunction(
      M.getOrInsertFunction("memset", IRB.getInt8PtrTy(), IRB.getInt8PtrTy(),
                            IRB.getInt32Ty(), IntptrTy, nullptr));
}

int CodeSpectatorInterface::getNumBytesAccessed(Value *Addr,
                                                const DataLayout &DL) {
  Type *OrigPtrTy = Addr->getType();
  Type *OrigTy = cast<PointerType>(OrigPtrTy)->getElementType();
  assert(OrigTy->isSized());
  uint32_t TypeSize = DL.getTypeStoreSizeInBits(OrigTy);
  if (TypeSize != 8  && TypeSize != 16 && TypeSize != 32 && TypeSize != 64) {
    DEBUG_WITH_TYPE("csi-func",
        errs() << "Bad size " << TypeSize << " at addr " << Addr << "\n");
    NumAccessesWithBadSize++;
    return -1;
  }
  return TypeSize / 8;
}

bool CodeSpectatorInterface::instrumentLoadOrStore(inst_iterator Iter,
                                                   const DataLayout &DL) {

  DEBUG_WITH_TYPE("csi-func",
      errs() << "CSI_func: instrument instruction " << *Iter << "\n");

  Instruction *I = &(*Iter);
  // takes pointer to Instruction and inserts before the instruction
  IRBuilder<> IRB(I);
  bool IsWrite = isa<StoreInst>(I);
  Value *Addr = IsWrite ?
      cast<StoreInst>(I)->getPointerOperand()
      : cast<LoadInst>(I)->getPointerOperand();

  int NumBytes = getNumBytesAccessed(Addr, DL);
  Type *AddrType = IRB.getInt8PtrTy();

  if (NumBytes == -1) return false; // size that we don't recognize

  /* XXX: This deals ww/ Alignment; come back later
  const unsigned Alignment = IsWrite ?
      cast<StoreInst>(I)->getAlignment() : cast<LoadInst>(I)->getAlignment();

  Type *OrigTy = cast<PointerType>(Addr->getType())->getElementType();
  const uint32_t TypeSize = DL.getTypeStoreSize(OrigTy);
  if (Alignment == 0 || Alignment >= 8 || (Alignment % TypeSize) == 0)
    OnAccessFunc = IsWrite ? TsanWrite[Idx] : TsanRead[Idx];
  else
    OnAccessFunc = IsWrite ? TsanUnalignedWrite[Idx] : TsanUnalignedRead[Idx];
  */
  if(IsWrite) {
    StoreInst *S = cast<StoreInst>(I);
    Type *SType = S->getValueOperand()->getType();

    DEBUG_WITH_TYPE("csi-func",
        errs() << "CSI_func: creating call to before store for "
               << NumBytes << " bytes and type " << SType << "\n");
    IRB.CreateCall(CsiBeforeWrite,
        // XXX: should I just use the pointer type with the right size?
        {IRB.CreatePointerCast(Addr, AddrType),
         IRB.getInt32(NumBytes),
         IRB.getInt32(0)}); // XXX: use 0 for attr for now; FIXME

    // The iterator currently points between the inserted instruction and the
    // store instruction. We now want to insert an instruction after the store
    // instruction.
    Iter++;
    IRB.SetInsertPoint(&*Iter);

    DEBUG_WITH_TYPE("csi-func",
        errs() << "CSI_func: creating call to after store for "
               << NumBytes << " bytes\n");
    IRB.CreateCall(CsiAfterWrite,
        {IRB.CreatePointerCast(Addr, AddrType),
         IRB.getInt32(NumBytes),
         IRB.getInt32(0)});
    NumInstrumentedWrites++;

  } else { // is read
    LoadInst *L = cast<LoadInst>(I);
    Type *LType = L->getType();

    DEBUG_WITH_TYPE("csi-func",
        errs() << "CSI_func: creating call to before load for "
               << NumBytes << " bytes and type " << LType << "\n");
    IRB.CreateCall(CsiBeforeRead,
        {IRB.CreatePointerCast(Addr, AddrType),
         IRB.getInt32(NumBytes),
         IRB.getInt32(0)});

    // The iterator currently points between the inserted instruction and the
    // store instruction. We now want to insert an instruction after the store
    // instruction.
    Iter++;
    IRB.SetInsertPoint(&*Iter);

    DEBUG_WITH_TYPE("csi-func",
        errs() << "CSI_func: creating call to after load for "
               << NumBytes << " bytes\n");
    IRB.CreateCall(CsiAfterRead,
        {IRB.CreatePointerCast(Addr, AddrType),
         IRB.getInt32(NumBytes),
         IRB.getInt32(0)});
    NumInstrumentedReads++;
  }

  return true;
}

// If a memset intrinsic gets inlined by the code gen, we will miss races on it.
// So, we either need to ensure the intrinsic is not inlined, or instrument it.
// We do not instrument memset/memmove/memcpy intrinsics (too complicated),
// instead we simply replace them with regular function calls, which are then
// intercepted by the run-time.
// Since our pass runs after everyone else, the calls should not be
// replaced back with intrinsics. If that becomes wrong at some point,
// we will need to call e.g. __csi_memset to avoid the intrinsics.
void CodeSpectatorInterface::instrumentMemIntrinsic(inst_iterator Iter) {
  Instruction *I = &(*Iter);
  IRBuilder<> IRB(I);
  if (MemSetInst *M = dyn_cast<MemSetInst>(I)) {
    IRB.CreateCall(
        MemsetFn,
        {IRB.CreatePointerCast(M->getArgOperand(0), IRB.getInt8PtrTy()),
         IRB.CreateIntCast(M->getArgOperand(1), IRB.getInt32Ty(), false),
         IRB.CreateIntCast(M->getArgOperand(2), IntptrTy, false)});
    I->eraseFromParent();
  } else if (MemTransferInst *M = dyn_cast<MemTransferInst>(I)) {
    IRB.CreateCall(
        isa<MemCpyInst>(M) ? MemcpyFn : MemmoveFn,
        {IRB.CreatePointerCast(M->getArgOperand(0), IRB.getInt8PtrTy()),
         IRB.CreatePointerCast(M->getArgOperand(1), IRB.getInt8PtrTy()),
         IRB.CreateIntCast(M->getArgOperand(2), IntptrTy, false)});
    I->eraseFromParent();
  }
}

bool CodeSpectatorInterface::doInitialization(Module &M) {
  DEBUG_WITH_TYPE("csi-func", errs() << "CSI_func: doInitialization" << "\n");

<<<<<<< HEAD
  // Add call to module init
  std::tie(CsiModuleCtorFunction, std::ignore) = createSanitizerCtorAndInitFunctions(
      M, CsiModuleCtorName, CsiModuleInitName, /*InitArgTypes=*/{},
      /*InitArgs=*/{});
  appendToGlobalCtors(M, CsiModuleCtorFunction, 0);

  // Add call to tool init
=======
  IntptrTy = M.getDataLayout().getIntPtrType(M.getContext());

>>>>>>> 9937e2bf
  std::tie(CsiCtorFunction, std::ignore) = createSanitizerCtorAndInitFunctions(
      M, CsiInitCtorName, CsiInitName, /*InitArgTypes=*/{},
      /*InitArgs=*/{});
  appendToGlobalCtors(M, CsiCtorFunction, 0);

  IntegerType *ty = IntegerType::get(M.getContext(), 32);

  ModuleId = new GlobalVariable(M, ty, false, GlobalValue::InternalLinkage, ConstantInt::get(ty, 0), CsiModuleIdName);

  initializeFuncCallbacks(M);
  initializeLoadStoreCallbacks(M);
  DEBUG_WITH_TYPE("csi-func",
      errs() << "CSI_func: doInitialization done" << "\n");
  return true;
}

bool CodeSpectatorInterface::runOnFunction(Function &F) {
  // This is required to prevent instrumenting the call to __csi_init from within
  // the module constructor.
  if (&F == CsiCtorFunction)
      return false;

  DEBUG_WITH_TYPE("csi-func",
                  errs() << "CSI_func: run on function " << F.getName() << "\n");

  SmallVector<Instruction*, 8> AllLoadsAndStores;
  SmallVector<Instruction*, 8> LocalLoadsAndStores;
  SmallVector<inst_iterator, 8> RetVec;
  SmallVector<inst_iterator, 8> MemIntrinsics;
  bool Modified = false, HasCalls = false;
  const DataLayout &DL = F.getParent()->getDataLayout();

  // Traverse all instructions in a function and insert instrumentation
  // on load & store
  for (inst_iterator I = inst_begin(F); I != inst_end(F); ++I) {
    // We need the Instruction Iterator to modify the code
    if (isa<LoadInst>(*I) || isa<StoreInst>(*I)) {
      Modified |= instrumentLoadOrStore(I, DL);
    } else if (isa<ReturnInst>(*I)) {
      RetVec.push_back(I);
    } else if (isa<CallInst>(*I) || isa<InvokeInst>(*I)) {
      HasCalls = true;

      if (isa<MemIntrinsic>(&(*I)))
        MemIntrinsics.push_back(I);
    }
  }

  // Do this work in a separate loop after copying the iterators so that we
  // aren't modifying the list as we're iterating.
  for (inst_iterator I : MemIntrinsics)
      instrumentMemIntrinsic(I);

  // Instrument function entry/exit points if there were instrumented accesses.
  if (HasCalls || Modified) {
    IRBuilder<> IRB(F.getEntryBlock().getFirstNonPHI());
    Value *FunctionName = IRB.CreateGlobalStringPtr(F.getName());
    Value *ReturnAddress = IRB.CreateCall(
        Intrinsic::getDeclaration(F.getParent(), Intrinsic::returnaddress),
        IRB.getInt32(0));
    IRB.CreateCall(CsiFuncEntry, {ReturnAddress, FunctionName});

    for (inst_iterator I : RetVec) {
      Instruction *RetInst = &(*I);
      IRBuilder<> IRBRet(RetInst);
      IRBRet.CreateCall(CsiFuncExit, {});
    }

    Modified = true;
  }

  if(Modified) {
    DEBUG_WITH_TYPE("csi-func",
        errs() << "CSI_func: modified function " << F.getName() << "\n");
  }
  return Modified;
<<<<<<< HEAD
=======
}

// End of compile-time pass
// ------------------------------------------------------------------------
// LTO (link-time) pass

namespace {

struct CodeSpectatorInterfaceLT : public ModulePass {
  static char ID;

  CodeSpectatorInterfaceLT() : ModulePass(ID), moduleId(0) {}
  const char *getPassName() const override;
  bool runOnModule(Module &M) override;

private:
  unsigned moduleId;
}; //struct CodeSpectatorInterfaceLT

} // namespace

char CodeSpectatorInterfaceLT::ID = 0;
INITIALIZE_PASS(CodeSpectatorInterfaceLT, "CSI-lt", "CodeSpectatorInterface link-time pass",
                false, false)

ModulePass *llvm::createCodeSpectatorInterfaceLTPass() {
  return new CodeSpectatorInterfaceLT();
}

const char *CodeSpectatorInterfaceLT::getPassName() const {
  return "CodeSpectatorInterfaceLT";
}

bool CodeSpectatorInterfaceLT::runOnModule(Module &M) {
  bool modified = false;
  for (GlobalVariable &GV : M.getGlobalList()) {
    if (GV.hasName() && GV.getName().startswith(CsiModuleIdName)) {
      assert(GV.hasInitializer());
      Constant *UniqueModuleId = ConstantInt::get(GV.getInitializer()->getType(), moduleId++);
      GV.setInitializer(UniqueModuleId);
      modified = true;
    }
  }
  return modified;
>>>>>>> 9937e2bf
}<|MERGE_RESOLUTION|>--- conflicted
+++ resolved
@@ -31,15 +31,11 @@
 STATISTIC(NumAccessesWithBadSize, "Number of accesses with bad size");
 
 static const char *const CsiModuleCtorName = "csi.module_ctor";
-<<<<<<< HEAD
 static const char *const CsiModuleInitName = "__csi_module_init";
 static const char *const CsiInitCtorName = "csi.init_ctor";
 static const char *const CsiInitName = "__csi_rt_init_program";
-
-=======
 static const char *const CsiModuleIdName = "__csi_module_id";
-static const char *const CsiInitName = "__csi_init";
->>>>>>> 9937e2bf
+
 namespace {
 
 struct CodeSpectatorInterface : public FunctionPass {
@@ -294,18 +290,15 @@
 bool CodeSpectatorInterface::doInitialization(Module &M) {
   DEBUG_WITH_TYPE("csi-func", errs() << "CSI_func: doInitialization" << "\n");
 
-<<<<<<< HEAD
   // Add call to module init
   std::tie(CsiModuleCtorFunction, std::ignore) = createSanitizerCtorAndInitFunctions(
       M, CsiModuleCtorName, CsiModuleInitName, /*InitArgTypes=*/{},
       /*InitArgs=*/{});
   appendToGlobalCtors(M, CsiModuleCtorFunction, 0);
 
+  IntptrTy = M.getDataLayout().getIntPtrType(M.getContext());
+
   // Add call to tool init
-=======
-  IntptrTy = M.getDataLayout().getIntPtrType(M.getContext());
-
->>>>>>> 9937e2bf
   std::tie(CsiCtorFunction, std::ignore) = createSanitizerCtorAndInitFunctions(
       M, CsiInitCtorName, CsiInitName, /*InitArgTypes=*/{},
       /*InitArgs=*/{});
@@ -382,8 +375,6 @@
         errs() << "CSI_func: modified function " << F.getName() << "\n");
   }
   return Modified;
-<<<<<<< HEAD
-=======
 }
 
 // End of compile-time pass
@@ -428,5 +419,4 @@
     }
   }
   return modified;
->>>>>>> 9937e2bf
 }